--- conflicted
+++ resolved
@@ -240,19 +240,12 @@
 
         # First try to answer those attributes that are registered in self.attrs, see Session.after_parsing
         if attribute in self.attrs:
-<<<<<<< HEAD
             value = self.attrs[attribute]
-            status = constants.StatusCode.success
+            status = StatusCode.success
             if isinstance(value, tuple):
                 getter = value[0]
-                value, status = getter(attribute) if getter else (0, constants.StatusCode.error_nonsupported_attribute)
+                value, status = getter(attribute) if getter else (0, StatusCode.error_nonsupported_attribute)
             return value, status
-=======
-            return self.attrs[attribute], StatusCode.success
-
-        elif attribute == constants.VI_ATTR_TMO_VALUE:
-            return self.timeout, StatusCode.success
->>>>>>> b528c12f
 
         # Dispatch to `_get_attribute`, which must be implemented by subclasses.
 
@@ -289,27 +282,14 @@
 
         # First try to answer those attributes that are registered in self.attrs, see Session.after_parsing
         if attribute in self.attrs:
-<<<<<<< HEAD
             value = self.attrs[attribute]
-            status = constants.StatusCode.success
+            status = StatusCode.success
             if isinstance(value, tuple):
                 setter = value[1]
-                status = setter(attribute, attribute_state) if setter else constants.StatusCode.error_nonsupported_attribute
+                status = setter(attribute, attribute_state) if setter else StatusCode.error_nonsupported_attribute
             else:
                 self.attrs[attribute] = attribute_state
             return status
-=======
-            self.attrs[attribute] = attribute_state
-            return StatusCode.success
-
-        elif attribute == constants.VI_ATTR_TMO_VALUE:
-            try:
-                self.timeout = attribute_state
-            except:
-                return StatusCode.error_nonsupported_attribute_state
-
-            return StatusCode.success
->>>>>>> b528c12f
 
         # Dispatch to `_set_attribute`, which must be implemented by subclasses.
 
@@ -384,9 +364,8 @@
                         # Return at most the number of bytes requested
                         return out[:count], StatusCode.success_max_count_read
 
-<<<<<<< HEAD
             if finish_time and time.time() > finish_timeout:
-                return out, constants.StatusCode.error_timeout
+                return out, StatusCode.error_timeout
 
     def _get_timeout(self, attribute):
         """  Returns timeout calculated value from python way to VI_ way
@@ -397,7 +376,7 @@
             ret_value = constants.VI_TMO_IMMEDIATE
         else:
             ret_value = int(self.timeout * 1000.0)
-        return ret_value, constants.StatusCode.success
+        return ret_value, StatusCode.success
 
     def _set_timeout(self, attribute, value):
         """  Sets timeout calculated value from python way to VI_ way
@@ -408,8 +387,4 @@
             self.timeout = 0
         else:
             self.timeout = value / 1000.0
-        return constants.StatusCode.success;
-=======
-            if time.time() - start > timeout:
-                return out, StatusCode.error_timeout
->>>>>>> b528c12f
+        return StatusCode.success;