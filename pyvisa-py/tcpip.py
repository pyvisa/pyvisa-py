# -*- coding: utf-8 -*-
"""
    pyvisa-py.tcpip
    ~~~~~~~~~~~~~~~

    TCPIP Session implementation using Python Standard library.


    :copyright: 2014 by PyVISA-py Authors, see AUTHORS for more details.
    :license: MIT, see LICENSE for more details.
"""

import random
import socket
import select
import time

from pyvisa import constants, attributes, errors

from .sessions import Session, UnknownAttribute
from .protocols import vxi11, rpc
from . import common


StatusCode = constants.StatusCode


@Session.register(constants.InterfaceType.tcpip, 'INSTR')
class TCPIPInstrSession(Session):
    """A TCPIP Session that uses the network standard library to do the low level communication
    using VXI-11
    """

    lock_timeout = 1000
    client_id = None
    link = None
    max_recv_size = 1024

    @staticmethod
    def list_resources():
        # TODO: is there a way to get this?
        return []

    def after_parsing(self):
        # TODO: board_number not handled
        # TODO: lan_device_name not handled
        self.interface = vxi11.CoreClient(self.parsed.host_address)

        self.lock_timeout = 10000
        self.client_id = random.getrandbits(31)

        error, link, abort_port, max_recv_size = self.interface.create_link(
            self.client_id, 0, self.lock_timeout, self.parsed.lan_device_name)

        if error:
            raise Exception("error creating link: %d" % error)

        self.link = link
        self.max_recv_size = min(max_recv_size, 2 ** 30)  # 1GB

        for name in ('SEND_END_EN', 'TERMCHAR', 'TERMCHAR_EN'):
            attribute = getattr(constants, 'VI_ATTR_' + name)
            self.attrs[attribute] = attributes.AttributesByID[attribute].default

    def close(self):
        try:
            self.interface.destroy_link(self.link)
        except (errors.VisaIOError, socket.error, rpc.RPCError) as e:
            print("Error closing VISA link: {}".format(e))

        self.interface.close()
        self.link = None
        self.interface = None

    def read(self, count):
        """Reads data from device or interface synchronously.

        Corresponds to viRead function of the VISA library.

        :param count: Number of bytes to be read.
        :return: data read, return value of the library call.
        :rtype: bytes, VISAStatus
        """
        if count < self.max_recv_size:
            chunk_length = count
        else:
            chunk_length = self.max_recv_size

        if self.get_attribute(constants.VI_ATTR_TERMCHAR_EN)[0]:
            term_char, _ = self.get_attribute(constants.VI_ATTR_TERMCHAR)
            term_char = str(term_char).encode('utf-8')[0]
            flags = vxi11.OP_FLAG_TERMCHAR_SET
        else:
            term_char = flags = 0

        # TODO: self.timeout shall be used as timeout, requires changes in read_fun
        timeout, _ = self.get_attribute(constants.VI_ATTR_TMO_VALUE)

        read_data = bytearray()
        reason = 0
        end_reason = vxi11.RX_END | vxi11.RX_CHR
        read_fun = self.interface.device_read
        status = StatusCode.success

        while reason & end_reason == 0:
            error, reason, data = read_fun(self.link, chunk_length, timeout,
                                           self.lock_timeout, flags, term_char)

            if error == vxi11.ErrorCodes.io_timeout:
                return bytes(read_data), StatusCode.error_timeout
            elif error:
                return bytes(read_data), StatusCode.error_io

            read_data.extend(data)
            count -= len(data)

            if count <= 0:
                status = StatusCode.success_max_count_read
                break

            chunk_length = min(count, chunk_length)

        return bytes(read_data), status

    def write(self, data):
        """Writes data to device or interface synchronously.

        Corresponds to viWrite function of the VISA library.

        :param data: data to be written.
        :type data: str
        :return: Number of bytes actually transferred, return value of the library call.
        :rtype: int, VISAStatus
        """

        send_end, _ = self.get_attribute(constants.VI_ATTR_SEND_END_EN)
        chunk_size = 1024
        # TODO: self.timeout shall be used as timeout, requires changes in read_fun
        timeout, _ = self.get_attribute(constants.VI_ATTR_TMO_VALUE)

        try:
            if send_end:
                flags = vxi11.OP_FLAG_TERMCHAR_SET
            else:
                flags = 0

            num = len(data)
            offset = 0

            while num > 0:
                if num <= chunk_size:
                    flags |= vxi11.OP_FLAG_END

                block = data[offset:offset + self.max_recv_size]

                error, size = self.interface.device_write(
                    self.link, timeout, self.lock_timeout, flags, block)

                if error == vxi11.ErrorCodes.io_timeout:
                    return offset, StatusCode.error_timeout

                elif error or size < len(block):
                    return offset, StatusCode.error_io

                offset += size
                num -= size

            return offset, StatusCode.success

        except vxi11.Vxi11Error:
            return 0, StatusCode.error_timeout

    def _get_attribute(self, attribute):
        """Get the value for a given VISA attribute for this session.

        Use to implement custom logic for attributes.

        :param attribute: Resource attribute for which the state query is made
        :return: The state of the queried attribute for a specified resource, return value of the library call.
        :rtype: (unicode | str | list | int, VISAStatus)
        """

        if attribute == constants.VI_ATTR_TCPIP_ADDR:
            return self.host_address, StatusCode.success

        elif attribute == constants.VI_ATTR_TCPIP_DEVICE_NAME:
            raise NotImplementedError

        elif attribute == constants.VI_ATTR_TCPIP_HOSTNAME:
            raise NotImplementedError

        elif attribute == constants.VI_ATTR_TCPIP_KEEPALIVE:
            raise NotImplementedError

        elif attribute == constants.VI_ATTR_TCPIP_NODELAY:
            raise NotImplementedError

        elif attribute == constants.VI_ATTR_TCPIP_PORT:
            raise NotImplementedError

        elif attribute == constants.VI_ATTR_SUPPRESS_END_EN:
            raise NotImplementedError

        raise UnknownAttribute(attribute)

    def _set_attribute(self, attribute, attribute_state):
        """Sets the state of an attribute.

        Corresponds to viSetAttribute function of the VISA library.

        :param attribute: Attribute for which the state is to be modified. (Attributes.*)
        :param attribute_state: The state of the attribute to be set for the specified object.
        :return: return value of the library call.
        :rtype: VISAStatus
        """

        raise UnknownAttribute(attribute)

    def assert_trigger(self, protocol):
        """Asserts software or hardware trigger.

        Corresponds to viAssertTrigger function of the VISA library.

        :param protocol: Trigger protocol to use during assertion. (Constants.PROT*)
        :return: return value of the library call.
        :rtype: VISAStatus
        """

        error = self.interface.device_trigger(self.link, 0, self.lock_timeout,
                                              self.io_timeout)

        if error:
            # TODO: Which status to return
            raise Exception("error triggering: %d" % error)

        return StatusCode.success

    def clear(self):
        """Clears a device.

        Corresponds to viClear function of the VISA library.

        :return: return value of the library call.
        :rtype: VISAStatus
        """

        error = self.interface.device_clear(self.link, 0, self.lock_timeout,
                                            self.io_timeout)

        if error:
            # TODO: Which status to return
            raise Exception("error clearing: %d" % error)

        return StatusCode.success

    def read_stb(self):
        """Reads a status byte of the service request.

        Corresponds to viReadSTB function of the VISA library.

        :return: Service request status byte, return value of the library call.
        :rtype: int, VISAStatus
        """

        error, stb = self.interface.device_read_stb(self.link, 0,
                                                    self.lock_timeout,
                                                    self.io_timeout)

        if error:
            # TODO: Which status to return
            raise Exception("error reading status: %d" % error)

        return stb, StatusCode.success

    def lock(self, lock_type, timeout, requested_key=None):
        """Establishes an access mode to the specified resources.

        Corresponds to viLock function of the VISA library.

        :param lock_type: Specifies the type of lock requested, either Constants.EXCLUSIVE_LOCK or Constants.SHARED_LOCK.
        :param timeout: Absolute time period (in milliseconds) that a resource waits to get unlocked by the
                        locking session before returning an error.
        :param requested_key: This parameter is not used and should be set to VI_NULL when lockType is VI_EXCLUSIVE_LOCK.
        :return: access_key that can then be passed to other sessions to share the lock, return value of the library call.
        :rtype: str, VISAStatus
        """

        #  TODO: lock type not implemented
        flags = 0

        error = self.interface.device_lock(self.link, flags, self.lock_timeout)

        if error:
            # TODO: Which status to return
            raise Exception("error locking: %d" % error)

    def unlock(self):
        """Relinquishes a lock for the specified resource.

        Corresponds to viUnlock function of the VISA library.

        :return: return value of the library call.
        :rtype: VISAStatus
        """
        error = self.interface.device_unlock(self.link)

        if error:
            # TODO: Which message to return
            raise Exception("error unlocking: %d" % error)


@Session.register(constants.InterfaceType.tcpip, 'SOCKET')
class TCPIPSocketSession(Session):
    """A TCPIP Session that uses the network standard library to do the low level communication.
    """
    # Details about implementation:
    # On Windows, select is not interrupted by KeyboardInterrupt, to avoid blocking
    # for very long time, we use a decreasing timeout in select
    # minimum select timeout to avoid too short select interval is also calculated
    # and select timeout is not lower that that minimum timeout
    # Tis is valid for connect and read operations


    @staticmethod
    def list_resources():
        # TODO: is there a way to get this?
        return []

    def after_parsing(self):
        # TODO: board_number not handled

        ret_status = self._connect()
<<<<<<< HEAD
        if ret_status != SUCCESS:
=======
        if ret_status != StatusCode.success:
>>>>>>> b528c12f
            self.close()
            raise Exception("could not connect: {0}".format(str(ret_status)))

        self.max_recv_size = 4096
        # This buffer is used to store the bytes that appeared after termination char
        self._pending_buffer = bytearray()

        self.attrs[constants.VI_ATTR_TCPIP_ADDR] = self.parsed.host_address
        self.attrs[constants.VI_ATTR_TCPIP_PORT] = self.parsed.port
        self.attrs[constants.VI_ATTR_INTF_NUM] = self.parsed.board
        self.attrs[constants.VI_ATTR_TCPIP_NODELAY] = (self._get_tcpip_nodelay, self._set_attribute)
        self.attrs[constants.VI_ATTR_TCPIP_HOSTNAME] = ''
        self.attrs[constants.VI_ATTR_TCPIP_KEEPALIVE] = (self._get_tcpip_keepalive, self._set_tcpip_keepalive)
        # to use default as ni visa driver (NI-VISA 15.0)
        self.attrs[constants.VI_ATTR_SUPPRESS_END_EN] = True

        for name in ('TERMCHAR', 'TERMCHAR_EN'):
            attribute = getattr(constants, 'VI_ATTR_' + name)
            self.attrs[attribute] = attributes.AttributesByID[attribute].default

    def _connect(self):
        timeout = self.open_timeout / 1000.0 if self.open_timeout else 10.0
        try:
            self.interface = socket.socket(socket.AF_INET, socket.SOCK_STREAM)
            self.interface.setblocking(0)
            self.interface.connect_ex((self.parsed.host_address, int(self.parsed.port)))
        except Exception as e:
            raise Exception("could not connect: {0}".format(str(e)))
        finally:
            self.interface.setblocking(1)

        # minimum is in interval 100 - 500ms based on timeout
        min_select_timeout = max(min(timeout/10.0, 0.5), 0.1)
        # initial 'select_timout' is half of timeout or max 2 secs (max blocking time).
        # min is from 'min_select_timeout'
        select_timout = max(min(timeout/2.0, 2.0), min_select_timeout)
        # time, when loop shall finish
        finish_time = time.time() + timeout
        while True:
            # use select to wait for socket ready, max `select_timout` seconds
            r, w, x = select.select([self.interface], [self.interface], [], select_timout)
            if self.interface in r or self.interface in w:
<<<<<<< HEAD
                return SUCCESS
=======
                return StatusCode.success
>>>>>>> b528c12f

            if time.time() >= finish_time:
                # reached timeout
                return StatusCode.error_timeout

            # `select_timout` decreased to 50% of previous or min_select_timeout
            select_timout = max(select_timout / 2.0, min_select_timeout)

    def close(self):
        self.interface.close()
        self.interface = None

    def read(self, count):
        """Reads data from device or interface synchronously.

        Corresponds to viRead function of the VISA library.

        :param count: Number of bytes to be read.
        :return: data read, return value of the library call.
        :rtype: bytes, VISAStatus
        """
        if count < self.max_recv_size:
            chunk_length = count
        else:
            chunk_length = self.max_recv_size

        term_char, _ = self.get_attribute(constants.VI_ATTR_TERMCHAR)
        term_byte = common.int_to_byte(term_char) if term_char else b''
        term_char_en, _ = self.get_attribute(constants.VI_ATTR_TERMCHAR_EN)
        suppress_end_en, _ = self.get_attribute(constants.VI_ATTR_SUPPRESS_END_EN)

        read_fun = self.interface.recv

        # minimum is in interval 1 - 100ms based on timeout, 1sec if no timeut defined
        min_select_timeout = 1 if self.timeout is None else max(min(self.timeout / 100.0, 0.1), 0.001)
        # initial 'select_timout' is half of timeout or max 2 secs (max blocking time).
        # min is from 'min_select_timeout'
        select_timout = 2.0 if self.timeout is None else max(min(self.timeout / 2.0, 2.0), min_select_timeout)
        # time, when loop shall finish, None means never ending story if no data arrives
        finish_time = None if self.timeout is None else (time.time() + self.timeout)
        while True:

            # check, if we have any data received (from pending buffer or further reading)
<<<<<<< HEAD
            if term_char_en and term_byte in self._pending_buffer:
                term_byte_index = self._pending_buffer.index(term_byte) + 1
                if term_byte_index > count:
                    term_byte_index = count
                    status = StatusCode.success_max_count_read
                else:
                    status = StatusCode.success_termination_character_read
                out = bytes(self._pending_buffer[:term_byte_index])
                self._pending_buffer = self._pending_buffer[term_byte_index:]
                return out, status

            if len(self._pending_buffer) >= count:
                out = bytes(self._pending_buffer[:count])
                self._pending_buffer = self._pending_buffer[count:]
                return out, StatusCode.success_max_count_read
=======
            if term_char_en and term_byte in out:
                term_byte_index = out.index(term_byte) + 1
                self._pending_buffer = out[term_byte_index:]
                return bytes(out[:term_byte_index]), StatusCode.success_termination_character_read

            if len(out) >= count:
                self._pending_buffer = out[count:]
                return bytes(out[:count]), StatusCode.success_max_count_read
>>>>>>> b528c12f

            # use select to wait for read ready, max `select_timout` seconds
            r, w, x = select.select([self.interface], [], [], select_timout)

            read_data = b''
            if self.interface in r:
                read_data = read_fun(chunk_length)
                self._pending_buffer.extend(read_data)

            if not read_data:
                # can't read chunk or timeout
                if self._pending_buffer and not suppress_end_en:
                    # we have some data without termchar but no further data expected
<<<<<<< HEAD
                    out = bytes(self._pending_buffer[:count])
                    self._pending_buffer = self._pending_buffer[count:]
                    return out, SUCCESS
=======
                    self._pending_buffer = out[count:]
                    return bytes(out[:count]), StatusCode.success
>>>>>>> b528c12f
    
                if finish_time and time.time() >= finish_time:
                    # reached timeout
<<<<<<< HEAD
                    out = bytes(self._pending_buffer[:count])
                    self._pending_buffer = self._pending_buffer[count:]
                    return out, StatusCode.error_timeout
=======
                    self._pending_buffer = out[count:]
                    return bytes(out[:count]), StatusCode.error_timeout
>>>>>>> b528c12f

                # `select_timout` decreased to 50% of previous or min_select_timeout
                select_timout = max(select_timout / 2.0, min_select_timeout)

    def write(self, data):
        """Writes data to device or interface synchronously.

        Corresponds to viWrite function of the VISA library.

        :param data: data to be written.
        :type data: str
        :return: Number of bytes actually transferred, return value of the library call.
        :rtype: int, VISAStatus
        """

        chunk_size = 4096

        num = sz = len(data)

        offset = 0

        while num > 0:

            block = data[offset:min(offset + chunk_size, sz)]

            try:
                # use select to wait for write ready
                select.select([], [self.interface], [])
                size = self.interface.send(block)
            except socket.timeout as e:
                return offset, StatusCode.error_io

            if size < len(block):
                return offset, StatusCode.error_io

            offset += size
            num -= size

        return offset, StatusCode.success

    def _get_tcpip_nodelay(self, attribute):
        if self.interface:
           value = self.interface.getsockopt(socket.IPPROTO_TCP, socket.TCP_NODELAY)
           return constants.VI_TRUE if value == 1 else constants.VI_FALSE, SUCCESS
        return 0, StatusCode.error_nonsupported_attribute

    def _set_tcpip_nodelay(self, attribute, attribute_state):
        if self.interface:
           self.interface.setsockopt(socket.IPPROTO_TCP, socket.TCP_NODELAY, 1 if attribute_state else 0)
           return SUCCESS
        return 0, StatusCode.error_nonsupported_attribute

    def _get_tcpip_keepalive(self, attribute):
        if self.interface:
           value = self.interface.getsockopt(socket.SOL_SOCKET, socket.SO_KEEPALIVE)
           return constants.VI_TRUE if value == 1 else constants.VI_FALSE, SUCCESS
        return 0, StatusCode.error_nonsupported_attribute

    def _set_tcpip_keepalive(self, attribute, attribute_state):
        if self.interface:
           self.interface.setsockopt(socket.SOL_SOCKET, socket.SO_KEEPALIVE, 1 if attribute_state else 0)
           return SUCCESS
        return 0, StatusCode.error_nonsupported_attribute

    def _get_attribute(self, attribute):
        """Get the value for a given VISA attribute for this session.

        Use to implement custom logic for attributes.

        :param attribute: Resource attribute for which the state query is made
        :return: The state of the queried attribute for a specified resource, return value of the library call.
        :rtype: (unicode | str | list | int, VISAStatus)
        """
        raise UnknownAttribute(attribute)

    def _set_attribute(self, attribute, attribute_state):
        """Sets the state of an attribute.

        Corresponds to viSetAttribute function of the VISA library.

        :param attribute: Attribute for which the state is to be modified. (Attributes.*)
        :param attribute_state: The state of the attribute to be set for the specified object.
        :return: return value of the library call.
        :rtype: VISAStatus
        """

        raise UnknownAttribute(attribute)<|MERGE_RESOLUTION|>--- conflicted
+++ resolved
@@ -330,11 +330,7 @@
         # TODO: board_number not handled
 
         ret_status = self._connect()
-<<<<<<< HEAD
-        if ret_status != SUCCESS:
-=======
         if ret_status != StatusCode.success:
->>>>>>> b528c12f
             self.close()
             raise Exception("could not connect: {0}".format(str(ret_status)))
 
@@ -377,11 +373,7 @@
             # use select to wait for socket ready, max `select_timout` seconds
             r, w, x = select.select([self.interface], [self.interface], [], select_timout)
             if self.interface in r or self.interface in w:
-<<<<<<< HEAD
-                return SUCCESS
-=======
                 return StatusCode.success
->>>>>>> b528c12f
 
             if time.time() >= finish_time:
                 # reached timeout
@@ -425,7 +417,6 @@
         while True:
 
             # check, if we have any data received (from pending buffer or further reading)
-<<<<<<< HEAD
             if term_char_en and term_byte in self._pending_buffer:
                 term_byte_index = self._pending_buffer.index(term_byte) + 1
                 if term_byte_index > count:
@@ -441,16 +432,6 @@
                 out = bytes(self._pending_buffer[:count])
                 self._pending_buffer = self._pending_buffer[count:]
                 return out, StatusCode.success_max_count_read
-=======
-            if term_char_en and term_byte in out:
-                term_byte_index = out.index(term_byte) + 1
-                self._pending_buffer = out[term_byte_index:]
-                return bytes(out[:term_byte_index]), StatusCode.success_termination_character_read
-
-            if len(out) >= count:
-                self._pending_buffer = out[count:]
-                return bytes(out[:count]), StatusCode.success_max_count_read
->>>>>>> b528c12f
 
             # use select to wait for read ready, max `select_timout` seconds
             r, w, x = select.select([self.interface], [], [], select_timout)
@@ -464,25 +445,15 @@
                 # can't read chunk or timeout
                 if self._pending_buffer and not suppress_end_en:
                     # we have some data without termchar but no further data expected
-<<<<<<< HEAD
                     out = bytes(self._pending_buffer[:count])
                     self._pending_buffer = self._pending_buffer[count:]
-                    return out, SUCCESS
-=======
-                    self._pending_buffer = out[count:]
-                    return bytes(out[:count]), StatusCode.success
->>>>>>> b528c12f
+                    return out, StatusCode.succes
     
                 if finish_time and time.time() >= finish_time:
                     # reached timeout
-<<<<<<< HEAD
                     out = bytes(self._pending_buffer[:count])
                     self._pending_buffer = self._pending_buffer[count:]
                     return out, StatusCode.error_timeout
-=======
-                    self._pending_buffer = out[count:]
-                    return bytes(out[:count]), StatusCode.error_timeout
->>>>>>> b528c12f
 
                 # `select_timout` decreased to 50% of previous or min_select_timeout
                 select_timout = max(select_timout / 2.0, min_select_timeout)
@@ -526,25 +497,25 @@
     def _get_tcpip_nodelay(self, attribute):
         if self.interface:
            value = self.interface.getsockopt(socket.IPPROTO_TCP, socket.TCP_NODELAY)
-           return constants.VI_TRUE if value == 1 else constants.VI_FALSE, SUCCESS
+           return constants.VI_TRUE if value == 1 else constants.VI_FALSE, StatusCode.succes
         return 0, StatusCode.error_nonsupported_attribute
 
     def _set_tcpip_nodelay(self, attribute, attribute_state):
         if self.interface:
            self.interface.setsockopt(socket.IPPROTO_TCP, socket.TCP_NODELAY, 1 if attribute_state else 0)
-           return SUCCESS
+           return StatusCode.succes
         return 0, StatusCode.error_nonsupported_attribute
 
     def _get_tcpip_keepalive(self, attribute):
         if self.interface:
            value = self.interface.getsockopt(socket.SOL_SOCKET, socket.SO_KEEPALIVE)
-           return constants.VI_TRUE if value == 1 else constants.VI_FALSE, SUCCESS
+           return constants.VI_TRUE if value == 1 else constants.VI_FALSE, StatusCode.succes
         return 0, StatusCode.error_nonsupported_attribute
 
     def _set_tcpip_keepalive(self, attribute, attribute_state):
         if self.interface:
            self.interface.setsockopt(socket.SOL_SOCKET, socket.SO_KEEPALIVE, 1 if attribute_state else 0)
-           return SUCCESS
+           return StatusCode.succes
         return 0, StatusCode.error_nonsupported_attribute
 
     def _get_attribute(self, attribute):
